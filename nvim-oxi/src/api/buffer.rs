use std::fmt;
use std::path::PathBuf;

use nvim_types::{
    Array,
    BufHandle,
    Dictionary,
    Error as NvimError,
    Integer,
    Object,
    String as NvimString,
};
use serde::{Deserialize, Serialize};

use super::ffi::buffer::*;
use super::opts::*;
use crate::api::types::{CommandInfos, KeymapInfos, Mode};
use crate::lua::{LuaFun, LUA_INTERNAL_CALL};
use crate::object::{FromObject, ToObject};
use crate::Result;

#[derive(Copy, Clone, Eq, PartialEq, Hash, Serialize, Deserialize)]
pub struct Buffer(BufHandle);

impl fmt::Debug for Buffer {
    fn fmt(&self, f: &mut fmt::Formatter) -> fmt::Result {
        f.debug_tuple("Buffer").field(&self.0).finish()
    }
}

impl fmt::Display for Buffer {
    fn fmt(&self, f: &mut fmt::Formatter) -> fmt::Result {
        fmt::Debug::fmt(self, f)
    }
}

impl<H: Into<BufHandle>> From<H> for Buffer {
    fn from(handle: H) -> Self {
        Buffer(handle.into())
    }
}

impl FromObject for Buffer {
    fn from_obj(obj: Object) -> Result<Self> {
        Ok(BufHandle::try_from(obj)?.into())
    }
}

// impl ToObject for Buffer {
//     fn to_obj(self) -> Result<Object> {
//         Ok(self.0.into())
//     }
// }

impl Buffer {
    /// Shorthand for `nvim_oxi::api::get_current_buf`.
    #[inline(always)]
    pub fn current() -> Self {
        crate::api::get_current_buf()
    }

    /// Binding to `nvim_buf_attach`.
    pub fn attach(
        &self,
        send_buffer: bool,
        opts: BufAttachOpts,
    ) -> Result<bool> {
        let mut err = NvimError::new();
        let opts = Dictionary::from(opts);
        let has_attached = unsafe {
            nvim_buf_attach(
                LUA_INTERNAL_CALL,
                self.0,
                send_buffer,
                opts.non_owning(),
                &mut err,
            )
        };
        err.into_err_or_else(|| has_attached)
    }

    /// Binding to `nvim_buf_call`.
    ///
    /// Calls a closure with the buffer as the temporary current buffer.
    pub fn call<F, R>(&self, fun: F) -> Result<R>
    where
        R: ToObject + FromObject,
        F: FnOnce(()) -> Result<R> + 'static,
    {
        let fun = LuaFun::from_fn_once(fun);
        let mut err = NvimError::new();
        let obj = unsafe { nvim_buf_call(self.0, fun.0, &mut err) };
        err.into_err_or_flatten(move || {
            fun.unref();
            R::from_obj(obj)
        })
    }

    /// Binding to `nvim_buf_create_user_command`.
    ///
    /// Creates a new buffer-local user command.
    pub fn create_user_command(
        &self,
        name: &str,
        command: impl ToObject,
        opts: &CreateCommandOpts,
    ) -> Result<()> {
        let mut err = NvimError::new();
        let name = NvimString::from(name);
        let command = command.to_obj()?;
        unsafe {
            nvim_buf_create_user_command(
                self.0,
                name.non_owning(),
                command.non_owning(),
                &opts.into(),
                &mut err,
            )
        };
        err.into_err_or_else(|| ())
    }

    /// Binding to `nvim_buf_del_keymap`.
    ///
    /// Unmaps a buffer-local mapping for the given mode.
    pub fn del_keymap(&mut self, mode: Mode, lhs: &str) -> Result<()> {
        let mut err = NvimError::new();
        let mode = NvimString::from(mode);
        let lhs = NvimString::from(lhs);
        unsafe {
            nvim_buf_del_keymap(
                LUA_INTERNAL_CALL,
                self.0,
                mode.non_owning(),
                lhs.non_owning(),
                &mut err,
            )
        };
        err.into_err_or_else(|| ())
    }

    /// Binding to `nvim_buf_del_mark`.
    ///
    /// Deletes a named mark in the buffer. If the mark is not set in the
    /// buffer it will return false.
    pub fn del_mark(&mut self, name: char) -> Result<bool> {
        let mut err = NvimError::new();
        let name = NvimString::from(name);
        let mark_was_deleted =
            unsafe { nvim_buf_del_mark(self.0, name.non_owning(), &mut err) };
        err.into_err_or_else(|| mark_was_deleted)
    }

    /// Binding to `nvim_buf_del_user_command`.
    pub fn del_user_command(&mut self, name: &str) -> Result<()> {
        let mut err = NvimError::new();
        let name = NvimString::from(name);
        unsafe {
            nvim_buf_del_user_command(self.0, name.non_owning(), &mut err)
        };
        err.into_err_or_else(|| ())
    }

    /// Binding to `nvim_buf_del_var`.
    ///
    /// Removes a buffer-scoped (b:) variable.
    pub fn del_var(&mut self, name: &str) -> Result<()> {
        let mut err = NvimError::new();
        let name = NvimString::from(name);
        unsafe { nvim_buf_del_var(self.0, name.non_owning(), &mut err) };
        err.into_err_or_else(|| ())
    }

    // Binding to `nvim_buf_delete`.
    pub fn delete(self, opts: BufDeleteOpts) -> Result<()> {
        let mut err = NvimError::new();
        let opts = Dictionary::from(opts);
        unsafe { nvim_buf_delete(self.0, opts.non_owning(), &mut err) };
        err.into_err_or_else(|| ())
    }

    /// Binding to `nvim_buf_get_changedtick`.
    pub fn get_changedtick(&self) -> Result<usize> {
        let mut err = NvimError::new();
        let ct = unsafe { nvim_buf_get_changedtick(self.0, &mut err) };
        err.into_err_or_else(|| ct.try_into().expect("always positive"))
    }

    /// Binding to `nvim_buf_get_commands`.
    ///
    /// Returns an iterator over the buffer-local `CommandInfos`.
    pub fn get_commands(
        &self,
        opts: &GetCommandsOpts,
    ) -> Result<impl Iterator<Item = CommandInfos>> {
        let mut err = NvimError::new();
        let cmds =
            unsafe { nvim_buf_get_commands(self.0, &opts.into(), &mut err) };
        err.into_err_or_else(|| {
            cmds.into_iter().flat_map(|(_, cmd)| CommandInfos::from_obj(cmd))
        })
    }

    /// Binding to `nvim_buf_get_keymap`.
    ///
    /// Returns an iterator over the buffer-local `KeymapInfos`.
    pub fn get_keymap(
        &self,
        mode: Mode,
    ) -> Result<impl Iterator<Item = KeymapInfos>> {
        let mut err = NvimError::new();
        let mode = NvimString::from(mode);
        let maps = unsafe {
            nvim_buf_get_keymap(
                LUA_INTERNAL_CALL,
                self.0,
                mode.non_owning(),
                &mut err,
            )
        };
        err.into_err_or_else(|| {
            maps.into_iter().flat_map(KeymapInfos::from_obj)
        })
    }

    /// Binding to `nvim_buf_get_lines`.
    ///
    /// Gets a line range from the buffer. Indexing is zero-based,
    /// end-exclusive. Out of bounds indices are clamped to the nearest valid
    /// value, unless `strict_indexing` is set, in which case passing an
    /// invalid index will cause an error.
    pub fn get_lines(
        &self,
        start: usize,
        end: usize,
        strict_indexing: bool,
    ) -> Result<impl Iterator<Item = NvimString>> {
        let mut err = NvimError::new();
        let lines = unsafe {
            nvim_buf_get_lines(
                LUA_INTERNAL_CALL,
                self.0,
                start.try_into()?,
                end.try_into()?,
                strict_indexing,
                &mut err,
            )
        };
        err.into_err_or_else(|| {
            lines.into_iter().flat_map(NvimString::try_from)
        })
    }

    /// Binding to `nvim_buf_get_mark`.
    ///
    /// Returns a tuple `(row, col)` representing the position of the named
    /// mark. Marks are (1,0)-indexed.
    pub fn get_mark(&self, name: char) -> Result<(usize, usize)> {
        let mut err = NvimError::new();
<<<<<<< HEAD
        let name = NvimString::from(name);
        let mark =
            unsafe { nvim_buf_get_mark(self.0, name.non_owning(), &mut err) };
        err.into_err_or_flatten(|| <(usize, usize)>::from_obj(mark.into()))
=======
        let mark = unsafe { nvim_buf_get_mark(self.0, name.into(), &mut err) };
        err.into_err_or_flatten(|| {
            let mut iter = mark.into_iter().map(usize::try_from);
            let row = iter.next().expect("row is present")?;
            let col = iter.next().expect("col is present")?;
            Ok((row, col))
        })
>>>>>>> de1fdeff
    }

    /// Binding to `nvim_buf_get_name`.
    ///
    /// Returns the full filepath of the buffer.
    pub fn get_name(&self) -> Result<PathBuf> {
        let mut err = NvimError::new();
        let name = unsafe { nvim_buf_get_name(self.0, &mut err) };
        err.into_err_or_else(|| name.into())
    }

    /// Binding to `nvim_buf_get_offset`.
    ///
    /// Returns the byte offset of a line (0-indexed, so line 1 has index 0).
    pub fn get_offset(&self, index: impl Into<Integer>) -> Result<usize> {
        let mut err = NvimError::new();
        let offset =
            unsafe { nvim_buf_get_offset(self.0, index.into(), &mut err) };
        err.into_err_or_else(|| offset.try_into().expect("offset is positive"))
    }

    /// Binding to `nvim_buf_get_option`.
    ///
    /// Gets a buffer option value. Fails if the specified type couldn't be
    /// deserialized from the returned object.
    pub fn get_option<Value>(&self, name: &str) -> Result<Value>
    where
        Value: FromObject,
    {
        let mut err = NvimError::new();
        let name = NvimString::from(name);
        let obj = unsafe {
            nvim_buf_get_option(self.0, name.non_owning(), &mut err)
        };
        err.into_err_or_flatten(|| Value::from_obj(obj))
    }

    /// Binding to `nvim_buf_get_text`.
    ///
    /// Gets a range from the buffer. This differs from `Buffer::get_lines` in
    /// that it allows retrieving only portions of a line.
    ///
    /// Indexing is zero-based, with both row and column indices being
    /// end-exclusive.
    pub fn get_text(
        &self,
        start_row: usize,
        start_col: usize,
        end_row: usize,
        end_col: usize,
    ) -> Result<impl Iterator<Item = NvimString>> {
        let mut err = NvimError::new();
        let dict = Dictionary::new();
        let lines = unsafe {
            nvim_buf_get_text(
                LUA_INTERNAL_CALL,
                self.0,
                start_row.try_into()?,
                start_col.try_into()?,
                end_row.try_into()?,
                end_col.try_into()?,
                dict.non_owning(),
                &mut err,
            )
        };
        err.into_err_or_else(|| {
            lines.into_iter().flat_map(NvimString::try_from)
        })
    }

    /// Binding to `nvim_buf_get_var`.
    ///
    /// Gets a buffer-scoped (b:) variable. Fails if the specified type
    /// couldn't be deserialized from the returned object.
    pub fn get_var<Value>(&self, name: &str) -> Result<Value>
    where
        Value: FromObject,
    {
        let mut err = NvimError::new();
        let name = NvimString::from(name);
        let obj =
            unsafe { nvim_buf_get_var(self.0, name.non_owning(), &mut err) };
        err.into_err_or_flatten(|| Value::from_obj(obj))
    }

    /// Binding to `nvim_buf_is_loaded`.
    ///
    /// Checks if a buffer is valid and loaded.
    pub fn is_loaded(&self) -> bool {
        unsafe { nvim_buf_is_loaded(self.0) }
    }

    /// Binding to `nvim_buf_is_valid`.
    ///
    /// Checks if a buffer is valid.
    pub fn is_valid(&self) -> bool {
        unsafe { nvim_buf_is_valid(self.0) }
    }

    /// Binding to `nvim_buf_line_count`.
    ///
    /// Returns the number of lines in the given buffer.
    pub fn line_count(&self) -> Result<usize> {
        let mut err = NvimError::new();
        let count = unsafe { nvim_buf_line_count(self.0, &mut err) };
        err.into_err_or_else(|| count.try_into().expect("always positive"))
    }

    /// Binding to `nvim_buf_set_keymap`.
    ///
    /// Sets a buffer-local mapping for the given mode.
    pub fn set_keymap(
        &self,
        mode: Mode,
        lhs: &str,
        rhs: Option<&str>,
        opts: &SetKeymapOpts,
    ) -> Result<()> {
        let mut err = NvimError::new();
        let mode = NvimString::from(mode);
        let lhs = NvimString::from(lhs);
        let rhs = NvimString::from(rhs.unwrap_or_default());
        unsafe {
            nvim_buf_set_keymap(
                LUA_INTERNAL_CALL,
                self.0,
                mode.non_owning(),
                lhs.non_owning(),
                rhs.non_owning(),
                &opts.into(),
                &mut err,
            )
        };
        err.into_err_or_else(|| ())
    }

    /// Binding to `nvim_buf_set_lines`.
    ///
    /// Sets (replaces) a line-range in the buffer. Indexing is zero-based,
    /// end-exclusive.
    pub fn set_lines<Int, Line, Lines>(
        &mut self,
        start: Int,
        end: Int,
        strict_indexing: bool,
        replacement: Lines,
    ) -> Result<()>
    where
        Int: Into<Integer>,
        Line: Into<NvimString>,
        Lines: IntoIterator<Item = Line>,
    {
        let mut err = NvimError::new();
        let replacement =
            replacement.into_iter().map(|line| line.into()).collect::<Array>();

        unsafe {
            nvim_buf_set_lines(
                LUA_INTERNAL_CALL,
                self.0,
                start.into(),
                end.into(),
                strict_indexing,
                replacement.non_owning(),
                &mut err,
            )
        };
        err.into_err_or_else(|| ())
    }

    /// Binding to `nvim_buf_set_mark`.
    ///
    /// Sets a named mark in the buffer. Marks are (1,0)-indexed, and passing 0
    /// as `line` deletes the mark.
    pub fn set_mark(
        &mut self,
        name: char,
        line: usize,
        col: usize,
    ) -> Result<bool> {
        let mut err = NvimError::new();
        let name = NvimString::from(name);
        let mark_was_set = unsafe {
            nvim_buf_set_mark(
                self.0,
                name.non_owning(),
                line.try_into()?,
                col.try_into()?,
                Dictionary::new().non_owning(),
                &mut err,
            )
        };
        err.into_err_or_else(|| mark_was_set)
    }

    /// Binding to `nvim_buf_set_name`.
    ///
    /// Sets the full file name for a buffer.
    pub fn set_name(&mut self, name: impl Into<NvimString>) -> Result<()> {
        let mut err = NvimError::new();
        let name = name.into();
        unsafe { nvim_buf_set_name(self.0, name.non_owning(), &mut err) };
        err.into_err_or_else(|| ())
    }

    /// Binding to `nvim_buf_set_option`.
    ///
    /// Sets a buffer option value. Passing `None` as value deletes the option
    /// (only works if there's a global fallback).
    pub fn set_option<V>(&mut self, name: &str, value: V) -> Result<()>
    where
        V: ToObject,
    {
        let mut err = NvimError::new();
        let name = NvimString::from(name);
        unsafe {
            nvim_buf_set_option(
                LUA_INTERNAL_CALL,
                self.0,
                name.non_owning(),
                value.to_obj()?.non_owning(),
                &mut err,
            )
        };
        err.into_err_or_else(|| ())
    }

    /// Binding to `nvim_buf_set_text`.
    ///
    /// Sets (replaces) a range in the buffer. Indexing is zero-based, with
    /// both row and column indices being end-exclusive.
    pub fn set_text<Line, Lines>(
        &mut self,
        start_row: usize,
        start_col: usize,
        end_row: usize,
        end_col: usize,
        replacement: Lines,
    ) -> Result<()>
    where
        Line: Into<NvimString>,
        Lines: IntoIterator<Item = Line>,
    {
        let mut err = NvimError::new();
        unsafe {
            nvim_buf_set_text(
                LUA_INTERNAL_CALL,
                self.0,
                start_row.try_into()?,
                start_col.try_into()?,
                end_row.try_into()?,
                end_col.try_into()?,
                replacement
                    .into_iter()
                    .map(|line| line.into())
                    .collect::<Array>()
                    .non_owning(),
                &mut err,
            )
        };
        err.into_err_or_else(|| ())
    }

    /// Binding to `nvim_buf_set_var`.
    ///
    /// Sets a buffer-scoped (b:) variable.
    pub fn set_var(&mut self, name: &str, value: impl ToObject) -> Result<()> {
        let mut err = NvimError::new();
        let name = NvimString::from(name);
        unsafe {
            nvim_buf_set_var(
                self.0,
                name.non_owning(),
                value.to_obj()?.non_owning(),
                &mut err,
            )
        };
        err.into_err_or_else(|| ())
    }
}<|MERGE_RESOLUTION|>--- conflicted
+++ resolved
@@ -257,20 +257,14 @@
     /// mark. Marks are (1,0)-indexed.
     pub fn get_mark(&self, name: char) -> Result<(usize, usize)> {
         let mut err = NvimError::new();
-<<<<<<< HEAD
-        let name = NvimString::from(name);
-        let mark =
-            unsafe { nvim_buf_get_mark(self.0, name.non_owning(), &mut err) };
-        err.into_err_or_flatten(|| <(usize, usize)>::from_obj(mark.into()))
-=======
-        let mark = unsafe { nvim_buf_get_mark(self.0, name.into(), &mut err) };
+        let name = NvimString::from(name);
+        let mark = unsafe { nvim_buf_get_mark(self.0, name.non_owning(), &mut err) };
         err.into_err_or_flatten(|| {
             let mut iter = mark.into_iter().map(usize::try_from);
             let row = iter.next().expect("row is present")?;
             let col = iter.next().expect("col is present")?;
             Ok((row, col))
         })
->>>>>>> de1fdeff
     }
 
     /// Binding to `nvim_buf_get_name`.
