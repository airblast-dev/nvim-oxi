#![allow(dead_code)]

use nvim_types::{
<<<<<<< HEAD
    array::Array,
    dictionary::Dictionary,
    error::Error,
    non_owning::NonOwning,
    object::Object,
    string::String,
=======
    Array,
>>>>>>> de1fdeff
    BufHandle,
    Dictionary,
    Error,
    Integer,
    Object,
    String,
    TabHandle,
    WinHandle,
};

extern "C" {
    // https://github.com/neovim/neovim/blob/master/src/nvim/api/vim.c#L1231
    pub(crate) fn nvim_chan_send(
        chan: Integer,
        data: NonOwning<String>,
        err: *mut Error,
    );

    // https://github.com/neovim/neovim/blob/master/src/nvim/api/vim.c#L1057
    pub(crate) fn nvim_create_buf(
        listed: bool,
        scratch: bool,
        err: *mut Error,
    ) -> BufHandle;

    // https://github.com/neovim/neovim/blob/master/src/nvim/api/vim.c#L2487
    pub(crate) fn nvim_create_user_command(
        name: NonOwning<String>,
        command: NonOwning<Object>,
        opts: *const Dictionary,
        err: *mut Error,
    );

    // https://github.com/neovim/neovim/blob/master/src/nvim/api/vim.c#L626
    pub(crate) fn nvim_del_current_line(err: *mut Error);

    // https://github.com/neovim/neovim/blob/master/src/nvim/api/vim.c#L1645
    pub(crate) fn nvim_del_keymap(
        channel_id: u64,
        mode: NonOwning<String>,
        lhs: NonOwning<String>,
        err: *mut Error,
    );

    // https://github.com/neovim/neovim/blob/master/src/nvim/api/vim.c#L2172
    pub(crate) fn nvim_del_mark(
        name: NonOwning<String>,
        err: *mut Error,
    ) -> bool;

    // https://github.com/neovim/neovim/blob/master/src/nvim/api/vim.c#L2497
    pub(crate) fn nvim_del_user_command(
        name: NonOwning<String>,
        err: *mut Error,
    );

    // https://github.com/neovim/neovim/blob/master/src/nvim/api/vim.c#L671
    pub(crate) fn nvim_del_var(name: NonOwning<String>, err: *mut Error);

    // https://github.com/neovim/neovim/blob/master/src/nvim/api/vim.c#L889
    pub(crate) fn nvim_echo(
        chunks: NonOwning<Array>,
        history: bool,
        opts: NonOwning<Dictionary>,
        err: *mut Error,
    );

    // https://github.com/neovim/neovim/blob/master/src/nvim/api/vim.c#L938
    pub(crate) fn nvim_err_write(str: NonOwning<String>);

    // https://github.com/neovim/neovim/blob/master/src/nvim/api/vim.c#L949
    pub(crate) fn nvim_err_writeln(str: NonOwning<String>);

    // https://github.com/neovim/neovim/blob/master/src/nvim/api/vim.c#L2290
    pub(crate) fn nvim_eval_statusline(
        str: NonOwning<String>,
        opts: *const Dictionary,
        errr: *mut Error,
    ) -> Dictionary;

    // https://github.com/neovim/neovim/blob/master/src/nvim/api/vim.c#L235
    pub(crate) fn nvim_feedkeys(
        keys: NonOwning<String>,
        mode: NonOwning<String>,
        escape_ks: bool,
    );

    // https://github.com/neovim/neovim/blob/master/src/nvim/api/vim.c#L835
    pub(crate) fn nvim_get_all_options_info(err: *mut Error) -> Dictionary;

    // https://github.com/neovim/neovim/blob/master/src/nvim/api/vim.c#L1781
    pub(crate) fn nvim_get_chan_info(
        chan: Integer,
        err: *mut Error,
    ) -> Dictionary;

    // https://github.com/neovim/neovim/blob/master/src/nvim/api/vim.c#L1477
    pub(crate) fn nvim_get_color_by_name(name: NonOwning<String>) -> Integer;

    // https://github.com/neovim/neovim/blob/master/src/nvim/api/vim.c#L1489
    pub(crate) fn nvim_get_color_map() -> Dictionary;

    // https://github.com/neovim/neovim/blob/master/src/nvim/api/vim.c#L1589
    pub(crate) fn nvim_get_commands(
        opts: *const Dictionary,
        error: *mut Error,
    ) -> Dictionary;

    // https://github.com/neovim/neovim/blob/master/src/nvim/api/vim.c#L1440
    pub(crate) fn nvim_get_context(
        opts: *const Dictionary,
        error: *mut Error,
    ) -> Dictionary;

    // https://github.com/neovim/neovim/blob/master/src/nvim/api/vim.c#L963
    pub(crate) fn nvim_get_current_buf() -> BufHandle;

    // https://github.com/neovim/neovim/blob/master/src/nvim/api/vim.c#L594
    pub(crate) fn nvim_get_current_line(err: *mut Error) -> String;

    // https://github.com/neovim/neovim/blob/master/src/nvim/api/vim.c#L1219
    pub(crate) fn nvim_get_current_tabpage() -> TabHandle;

    // https://github.com/neovim/neovim/blob/master/src/nvim/api/vim.c#L999
    pub(crate) fn nvim_get_current_win() -> WinHandle;

    // https://github.com/neovim/neovim/blob/master/src/nvim/api/vim.c#L95
    pub(crate) fn nvim_get_hl_by_id(
        hl_id: Integer,
        rgb: bool,
        error: *mut Error,
    ) -> Dictionary;

    // https://github.com/neovim/neovim/blob/master/src/nvim/api/vim.c#L75
    pub(crate) fn nvim_get_hl_by_name(
        name: NonOwning<String>,
        rgb: bool,
        error: *mut Error,
    ) -> Dictionary;

    // https://github.com/neovim/neovim/blob/master/src/nvim/api/vim.c#L109
    pub(crate) fn nvim_get_hl_id_by_name(name: NonOwning<String>) -> Integer;

    // https://github.com/neovim/neovim/blob/master/src/nvim/api/vim.c#L1525
    pub(crate) fn nvim_get_keymap(
        channel_id: u64,
        mode: NonOwning<String>,
    ) -> Array;

    // https://github.com/neovim/neovim/blob/master/src/nvim/api/vim.c#L2119
    pub(crate) fn nvim_get_mark(
        name: NonOwning<String>,
        opts: NonOwning<Dictionary>,
        err: *mut Error,
    ) -> Array;

    // https://github.com/neovim/neovim/blob/master/src/nvim/api/vim.c#L1578
    pub(crate) fn nvim_get_mode() -> Dictionary;

    // https://github.com/neovim/neovim/blob/master/src/nvim/api/vim.c#L682
    pub(crate) fn nvim_get_option(
        name: NonOwning<String>,
        err: *mut Error,
    ) -> Object;

    // https://github.com/neovim/neovim/blob/master/src/nvim/api/vim.c#L839
    pub(crate) fn nvim_get_option_info(
        name: NonOwning<String>,
        err: *mut Error,
    ) -> Dictionary;

    // https://github.com/neovim/neovim/blob/master/src/nvim/api/vim.c#L700
    pub(crate) fn nvim_get_option_value(
        name: NonOwning<String>,
        opts: *const Dictionary,
        err: *mut Error,
    ) -> Object;

    // https://github.com/neovim/neovim/blob/master/src/nvim/api/vim.c#L1975
    pub(crate) fn nvim_get_proc(pid: Integer, err: *mut Error) -> Object;

    // https://github.com/neovim/neovim/blob/master/src/nvim/api/vim.c#L1931
    pub(crate) fn nvim_get_proc_children(
        pid: Integer,
        err: *mut Error,
    ) -> Array;

    // https://github.com/neovim/neovim/blob/master/src/nvim/api/vim.c#L519
    pub(crate) fn nvim_get_runtime_file(
        name: NonOwning<String>,
        all: bool,
        err: *mut Error,
    ) -> Array;

    // https://github.com/neovim/neovim/blob/master/src/nvim/api/vim.c#L621
    pub(crate) fn nvim_get_var(
        name: NonOwning<String>,
        err: *mut Error,
    ) -> Object;

    // https://github.com/neovim/neovim/blob/master/src/nvim/api/vim.c#L662
    pub(crate) fn nvim_get_vvar(
        name: NonOwning<String>,
        err: *mut Error,
    ) -> Object;

    // https://github.com/neovim/neovim/blob/master/src/nvim/api/vim.c#L311
    pub(crate) fn nvim_input(keys: NonOwning<String>) -> Integer;

    // https://github.com/neovim/neovim/blob/master/src/nvim/api/vim.c#L338
    pub(crate) fn nvim_input_mouse(
        button: NonOwning<String>,
        action: NonOwning<String>,
        modifier: NonOwning<String>,
        grid: Integer,
        row: Integer,
        col: Integer,
        err: *mut Error,
    );

    // https://github.com/neovim/neovim/blob/master/src/nvim/api/vim.c#L930
    pub(crate) fn nvim_list_bufs() -> Array;

    // https://github.com/neovim/neovim/blob/master/src/nvim/api/vim.c#L1724
    pub(crate) fn nvim_list_chans() -> Array;

    // https://github.com/neovim/neovim/blob/master/src/nvim/api/vim.c#L497
    pub(crate) fn nvim_list_runtime_paths(err: *mut Error) -> Array;

    // https://github.com/neovim/neovim/blob/master/src/nvim/api/vim.c#L1198
    pub(crate) fn nvim_list_tabpages() -> Array;

    // https://github.com/neovim/neovim/blob/master/src/nvim/api/vim.c#L1923
    pub(crate) fn nvim_list_uis() -> Array;

    // https://github.com/neovim/neovim/blob/master/src/nvim/api/vim.c#L978
    pub(crate) fn nvim_list_wins() -> Array;

    // https://github.com/neovim/neovim/blob/master/src/nvim/api/vim.c#L1485
    pub(crate) fn nvim_load_context(dict: NonOwning<Dictionary>) -> Object;

    // https://github.com/neovim/neovim/blob/master/src/nvim/api/vim.c#L468
    pub(crate) fn nvim_notify(
        msg: NonOwning<String>,
        log_level: Integer,
        opts: NonOwning<Dictionary>,
        err: *mut Error,
    ) -> Object;

    // https://github.com/neovim/neovim/blob/master/src/nvim/api/vim.c#L1095
    pub(crate) fn nvim_open_term(
        buf: BufHandle,
        opts: NonOwning<Dictionary>,
        err: *mut Error,
    ) -> Integer;

    // https://github.com/neovim/neovim/blob/master/src/nvim/api/vim.c#L899
    pub(crate) fn nvim_out_write(str: NonOwning<String>);

    // https://github.com/neovim/neovim/blob/master/src/nvim/api/vim.c#L1265
    pub(crate) fn nvim_paste(
        data: NonOwning<String>,
        crlf: bool,
        phase: Integer,
        err: *mut Error,
    ) -> bool;

    // https://github.com/neovim/neovim/blob/master/src/nvim/api/vim.c#L1335
    pub(crate) fn nvim_put(
        lines: NonOwning<Array>,
        r#type: NonOwning<String>,
        after: bool,
        follow: bool,
        err: *mut Error,
    );

    // https://github.com/neovim/neovim/blob/master/src/nvim/api/vim.c#L398
    pub(crate) fn nvim_replace_termcodes(
        str: NonOwning<String>,
        from_part: bool,
        do_lt: bool,
        special: bool,
    ) -> String;

    // https://github.com/neovim/neovim/blob/master/src/nvim/api/vim.c#L2023
    pub(crate) fn nvim_select_popupmenu_item(
        item: Integer,
        insert: bool,
        finish: bool,
        opts: NonOwning<Dictionary>,
        err: *mut Error,
    );

    // https://github.com/neovim/neovim/blob/master/src/nvim/api/vim.c#L960
    pub(crate) fn nvim_set_current_buf(buffer: BufHandle, err: *mut Error);

    // https://github.com/neovim/neovim/blob/master/src/nvim/api/vim.c#L567
    pub(crate) fn nvim_set_current_dir(
        dir: NonOwning<String>,
        err: *mut Error,
    );

    // https://github.com/neovim/neovim/blob/master/src/nvim/api/vim.c#L603
    pub(crate) fn nvim_set_current_line(
        line: NonOwning<String>,
        err: *mut Error,
    );

    // https://github.com/neovim/neovim/blob/master/src/nvim/api/vim.c#L1228
    pub(crate) fn nvim_set_current_tabpage(
        tabpage: TabHandle,
        err: *mut Error,
    );

    // https://github.com/neovim/neovim/blob/master/src/nvim/api/vim.c#L1008
    pub(crate) fn nvim_set_current_win(window: WinHandle, err: *mut Error);

    // https://github.com/neovim/neovim/blob/master/src/nvim/api/vim.c#L164
    pub(crate) fn nvim_set_hl(
        ns_id: Integer,
        name: NonOwning<String>,
        val: *const Dictionary,
        err: *mut Error,
    );

    // https://github.com/neovim/neovim/blob/master/src/nvim/api/vim.c#L1560
    pub(crate) fn nvim_set_keymap(
        channel_id: u64,
        mode: NonOwning<String>,
        lhs: NonOwning<String>,
        rhs: NonOwning<String>,
        opts: *const Dictionary,
        err: *mut Error,
    );

    // https://github.com/neovim/neovim/blob/master/src/nvim/api/vim.c#L850
    pub(crate) fn nvim_set_option(
        channel_id: u64,
        name: NonOwning<String>,
        value: NonOwning<Object>,
        err: *mut Error,
    );

    // https://github.com/neovim/neovim/blob/master/src/nvim/api/vim.c#L760
    pub(crate) fn nvim_set_option_value(
        name: NonOwning<String>,
        value: NonOwning<Object>,
        opts: *const Dictionary,
        err: *mut Error,
    );

    // https://github.com/neovim/neovim/blob/master/src/nvim/api/vim.c#L643
    pub(crate) fn nvim_set_var(
        name: NonOwning<String>,
        value: NonOwning<Object>,
        err: *mut Error,
    );

    // https://github.com/neovim/neovim/blob/master/src/nvim/api/vim.c#L672
    pub(crate) fn nvim_set_vvar(
        name: NonOwning<String>,
        value: NonOwning<Object>,
        err: *mut Error,
    );

    // https://github.com/neovim/neovim/blob/master/src/nvim/api/vim.c#L672
    pub(crate) fn nvim_strwidth(
        text: NonOwning<String>,
        err: *mut Error,
    ) -> Integer;
}<|MERGE_RESOLUTION|>--- conflicted
+++ resolved
@@ -1,16 +1,7 @@
 #![allow(dead_code)]
 
 use nvim_types::{
-<<<<<<< HEAD
-    array::Array,
-    dictionary::Dictionary,
-    error::Error,
-    non_owning::NonOwning,
-    object::Object,
-    string::String,
-=======
     Array,
->>>>>>> de1fdeff
     BufHandle,
     Dictionary,
     Error,
@@ -19,6 +10,7 @@
     String,
     TabHandle,
     WinHandle,
+    non_owning::NonOwning,
 };
 
 extern "C" {
