use nvim_types::{
<<<<<<< HEAD
    Array,
    Dictionary,
    Error as NvimError,
    Object,
    String as NvimString,
};

use super::ffi::global::*;
use crate::{api::Buffer, object::FromObject, Result};
=======
    array::Array,
    dictionary::Dictionary,
    error::Error as NvimError,
    object::Object,
    string::String as NvimString,
    Integer,
};

use super::ffi::global::*;
use super::opts::CreateCommandOpts;
use super::types::Mode;
use crate::{
    api::Buffer, Result,
    lua::LUA_INTERNAL_CALL,
    object::{FromObject, ToObject},
};
>>>>>>> 48753573

/// Binding to `nvim_chan_send`
pub fn chan_send<Int>(chan: Int, data: &str) -> Result<()>
where
    Int: Into<Integer>,
{
    let mut err = NvimError::new();
    unsafe { nvim_chan_send(chan.into(), data.into(), &mut err) };
    err.into_err_or_else(|| ())
}

/// Binding to `nvim_create_buf`.
pub fn create_buf(is_listed: bool, is_scratch: bool) -> Result<Buffer> {
    let mut err = NvimError::new();
    let handle = unsafe { nvim_create_buf(is_listed, is_scratch, &mut err) };
    err.into_err_or_else(|| handle.into())
}

/// Binding to `nvim_create_user_command`
pub fn create_user_command<Value>(
    name: &str,
    command: Value,
    opts: &CreateCommandOpts,
) -> Result<()>
where
    Value: ToObject,
{
    let mut err = NvimError::new();
    unsafe {
        nvim_create_user_command(
            name.into(),
            command.to_obj()?,
            &(opts.into()),
            &mut err,
        )
    };
    err.into_err_or_else(|| ())
}

/// Binding to `nvim_del_current_line`
pub fn del_current_line() -> Result<()> {
    let mut err = NvimError::new();
    unsafe { nvim_del_current_line(&mut err) };
    err.into_err_or_else(|| ())
}

/// Binding to `nvim_del_keymap`
pub fn del_keymap(mode: Mode, lhs: &str) -> Result<()> {
    let mut err = NvimError::new();
    unsafe {
        nvim_del_keymap(
            LUA_INTERNAL_CALL,
            mode.into(),
            lhs.into(),
            &mut err,
        )
    };
    err.into_err_or_else(|| ())
}

/// Binding to `nvim_del_mark`
pub fn del_mark(name: &str) -> Result<bool> {
    let mut err = NvimError::new();
    let res = unsafe { nvim_del_mark(name.into(), &mut err) };
    err.into_err_or_else(|| res)
}

/// Binding to `nvim_del_user_command`
pub fn del_user_command(name: &str) -> Result<()> {
    let mut err = NvimError::new();
    unsafe { nvim_del_user_command(name.into(), &mut err) };
    err.into_err_or_else(|| ())
}

/// Binding to `nvim_del_var`
pub fn del_var(name: &str) -> Result<()> {
    let mut err = NvimError::new();
    unsafe { nvim_del_var(name.into(), &mut err) };
    err.into_err_or_else(|| ())
}

/// Binding to `nvim_echo`.
pub fn echo<Text, HlGroup, Chunks>(chunks: Chunks, history: bool) -> Result<()>
where
    Text: std::fmt::Display,
    HlGroup: AsRef<str>,
    Chunks: IntoIterator<Item = (Text, Option<HlGroup>)>,
{
    let chunks = chunks
        .into_iter()
        .map(|(text, hlgroup)| {
            Array::from_iter([
                Object::from(text.to_string()),
                Object::from(hlgroup.map(|hl| hl.as_ref().to_owned())),
            ])
        })
        .collect::<Array>();

    let mut err = NvimError::new();
    let opts = Dictionary::new();
    unsafe {
        nvim_echo(chunks.non_owning(), history, opts.non_owning(), &mut err)
    };
    err.into_err_or_else(|| ())
}

/// Binding to `nvim_err_write`
pub fn err_write(string: &str) {
    unsafe { nvim_err_write(string.into()) }
}

/// Binding to `nvim_err_writeln`
pub fn err_writeln(string: &str) {
    unsafe { nvim_err_writeln(string.into()) }
}


// eval_statusline

/// Binding to `nvim_feedkeys`
pub fn feedkeys(keys: &str, mode: &str, escape_ks: bool) {
    unsafe { nvim_feedkeys(keys.into(), mode.into(), escape_ks) }
}

// get_all_options_info

// get_api_info

// get_chan_info

/// Binding to `nvim_get_color_by_name`
pub fn get_color_by_name(name: &str) -> usize {
    let color = unsafe { nvim_get_color_by_name(name.into()) };
    color.try_into().expect("invalid argument")
}

// get_color_map

// get_commands

// get_context

/// Binding to `nvim_get_current_buf`.
pub fn get_current_buf() -> Buffer {
    unsafe { nvim_get_current_buf() }.into()
}

// get_current_line

// get_current_tabpage

// get_current_win

// get_hl_by_id

// get_hl_by_name

// get_hl_id_by_name

// get_keymap

// get_mark

/// Binding to `nvim_get_mode`.
pub fn get_mode() -> Dictionary {
    unsafe { nvim_get_mode() }
    // (
    //     dict.get("mode").expect("`mode` key is present"),
    //     dict.get("blocking").expect("`blocking` key is present"),
    // )
}

// get_option

// get_option_info

// get_option_value

// get_proc

// get_proc_children

// get_runtime_file

/// Binding to `nvim_get_var`.
pub fn get_var<Value>(name: &str) -> Result<Value>
where
    Value: FromObject,
{
    let mut err = NvimError::new();
    let name = NvimString::from(name);
    let obj = unsafe { nvim_get_var(name.non_owning(), &mut err) };
    err.into_err_or_flatten(|| Value::from_obj(obj))
}

/// Binding to `nvim_get_vvar`
pub fn get_vvar<Value>(name: &str) -> Result<Value>
where
    Value: FromObject,
{
    let mut err = NvimError::new();
    let obj = unsafe { nvim_get_vvar(name.into(), &mut err) };
    err.into_err_or_flatten(|| Value::from_obj(obj))
}

// input

// input_mouse

// list_bufs

// list_chans

// list_runtime_paths

// list_tabpages

// list_uis

// list_wins

// load_context

// notify

// open_term

// out_write

// paste

// put

/// Binding to `nvim_replace_termcodes`.
pub fn replace_termcodes<Str: Into<NvimString>>(
    str: Str,
    from_part: bool,
    do_lt: bool,
    special: bool,
) -> NvimString {
    let str = str.into();
    unsafe {
        nvim_replace_termcodes(str.non_owning(), from_part, do_lt, special)
    }
}

// select_popupmenu_item

// set_current_buf

// set_current_dir

// set_current_line

// set_current_tapage

// set_current_win

// set_hl

// set_keymap

// set_option

// set_option_value

/// Binding to `nvim_set_var`
pub fn set_var<Value>(name: &str, value: Value) -> Result<()>
where
    Value: ToObject,
{
    let mut err = NvimError::new();
    unsafe { nvim_set_var(name.into(), value.to_obj()?, &mut err) };
    err.into_err_or_else(|| ())
}

/// Binding to `nvim_set_vvar`
pub fn set_vvar<Value>(name: &str, value: Value) -> Result<()>
where
    Value: ToObject,
{
    let mut err = NvimError::new();
    unsafe { nvim_set_vvar(name.into(), value.to_obj()?, &mut err) };
    err.into_err_or_else(|| ())
}


// strwidth<|MERGE_RESOLUTION|>--- conflicted
+++ resolved
@@ -1,40 +1,27 @@
 use nvim_types::{
-<<<<<<< HEAD
     Array,
     Dictionary,
     Error as NvimError,
+    Integer,
     Object,
     String as NvimString,
-};
-
-use super::ffi::global::*;
-use crate::{api::Buffer, object::FromObject, Result};
-=======
-    array::Array,
-    dictionary::Dictionary,
-    error::Error as NvimError,
-    object::Object,
-    string::String as NvimString,
-    Integer,
 };
 
 use super::ffi::global::*;
 use super::opts::CreateCommandOpts;
 use super::types::Mode;
 use crate::{
-    api::Buffer, Result,
+    api::Buffer,
     lua::LUA_INTERNAL_CALL,
     object::{FromObject, ToObject},
+    Result,
 };
->>>>>>> 48753573
 
 /// Binding to `nvim_chan_send`
-pub fn chan_send<Int>(chan: Int, data: &str) -> Result<()>
-where
-    Int: Into<Integer>,
-{
-    let mut err = NvimError::new();
-    unsafe { nvim_chan_send(chan.into(), data.into(), &mut err) };
+pub fn chan_send(chan: impl Into<Integer>, data: &str) -> Result<()> {
+    let mut err = NvimError::new();
+    let data = NvimString::from(data);
+    unsafe { nvim_chan_send(chan.into(), data.non_owning(), &mut err) };
     err.into_err_or_else(|| ())
 }
 
@@ -54,12 +41,16 @@
 where
     Value: ToObject,
 {
+    let name = NvimString::from(name);
+    let command = command.to_obj()?;
+    let opts: Dictionary = todo!();
     let mut err = NvimError::new();
     unsafe {
         nvim_create_user_command(
-            name.into(),
-            command.to_obj()?,
-            &(opts.into()),
+            name.non_owning(),
+            command.non_owning(),
+            &opts.non_owning() as *const nvim_types::NonOwning<Dictionary>
+                as *const Dictionary,
             &mut err,
         )
     };
@@ -75,12 +66,14 @@
 
 /// Binding to `nvim_del_keymap`
 pub fn del_keymap(mode: Mode, lhs: &str) -> Result<()> {
+    let mode = NvimString::from(mode);
+    let lhs = NvimString::from(lhs);
     let mut err = NvimError::new();
     unsafe {
         nvim_del_keymap(
             LUA_INTERNAL_CALL,
-            mode.into(),
-            lhs.into(),
+            mode.non_owning(),
+            lhs.non_owning(),
             &mut err,
         )
     };
@@ -88,23 +81,26 @@
 }
 
 /// Binding to `nvim_del_mark`
-pub fn del_mark(name: &str) -> Result<bool> {
-    let mut err = NvimError::new();
-    let res = unsafe { nvim_del_mark(name.into(), &mut err) };
+pub fn del_mark(name: char) -> Result<bool> {
+    let name = NvimString::from(name);
+    let mut err = NvimError::new();
+    let res = unsafe { nvim_del_mark(name.non_owning(), &mut err) };
     err.into_err_or_else(|| res)
 }
 
 /// Binding to `nvim_del_user_command`
 pub fn del_user_command(name: &str) -> Result<()> {
-    let mut err = NvimError::new();
-    unsafe { nvim_del_user_command(name.into(), &mut err) };
+    let name = NvimString::from(name);
+    let mut err = NvimError::new();
+    unsafe { nvim_del_user_command(name.non_owning(), &mut err) };
     err.into_err_or_else(|| ())
 }
 
 /// Binding to `nvim_del_var`
 pub fn del_var(name: &str) -> Result<()> {
-    let mut err = NvimError::new();
-    unsafe { nvim_del_var(name.into(), &mut err) };
+    let name = NvimString::from(name);
+    let mut err = NvimError::new();
+    unsafe { nvim_del_var(name.non_owning(), &mut err) };
     err.into_err_or_else(|| ())
 }
 
@@ -134,21 +130,22 @@
 }
 
 /// Binding to `nvim_err_write`
-pub fn err_write(string: &str) {
-    unsafe { nvim_err_write(string.into()) }
+pub fn err_write(str: &str) {
+    unsafe { nvim_err_write(NvimString::from(str).non_owning()) }
 }
 
 /// Binding to `nvim_err_writeln`
-pub fn err_writeln(string: &str) {
-    unsafe { nvim_err_writeln(string.into()) }
-}
-
+pub fn err_writeln(str: &str) {
+    unsafe { nvim_err_writeln(NvimString::from(str).non_owning()) }
+}
 
 // eval_statusline
 
 /// Binding to `nvim_feedkeys`
-pub fn feedkeys(keys: &str, mode: &str, escape_ks: bool) {
-    unsafe { nvim_feedkeys(keys.into(), mode.into(), escape_ks) }
+pub fn feedkeys(keys: &str, mode: Mode, escape_ks: bool) {
+    let keys = NvimString::from(keys);
+    let mode = NvimString::from(mode);
+    unsafe { nvim_feedkeys(keys.non_owning(), mode.non_owning(), escape_ks) }
 }
 
 // get_all_options_info
@@ -158,8 +155,10 @@
 // get_chan_info
 
 /// Binding to `nvim_get_color_by_name`
-pub fn get_color_by_name(name: &str) -> usize {
-    let color = unsafe { nvim_get_color_by_name(name.into()) };
+pub fn get_color_by_name(name: &str) -> u32 {
+    let name = NvimString::from(name);
+    let color = unsafe { nvim_get_color_by_name(name.non_owning()) };
+    // TODO: don't panic
     color.try_into().expect("invalid argument")
 }
 
@@ -227,8 +226,9 @@
 where
     Value: FromObject,
 {
-    let mut err = NvimError::new();
-    let obj = unsafe { nvim_get_vvar(name.into(), &mut err) };
+    let name = NvimString::from(name);
+    let mut err = NvimError::new();
+    let obj = unsafe { nvim_get_vvar(name.non_owning(), &mut err) };
     err.into_err_or_flatten(|| Value::from_obj(obj))
 }
 
@@ -298,8 +298,10 @@
 where
     Value: ToObject,
 {
-    let mut err = NvimError::new();
-    unsafe { nvim_set_var(name.into(), value.to_obj()?, &mut err) };
+    let name = NvimString::from(name);
+    let value = value.to_obj()?;
+    let mut err = NvimError::new();
+    unsafe { nvim_set_var(name.non_owning(), value.non_owning(), &mut err) };
     err.into_err_or_else(|| ())
 }
 
@@ -308,10 +310,11 @@
 where
     Value: ToObject,
 {
-    let mut err = NvimError::new();
-    unsafe { nvim_set_vvar(name.into(), value.to_obj()?, &mut err) };
-    err.into_err_or_else(|| ())
-}
-
+    let name = NvimString::from(name);
+    let value = value.to_obj()?;
+    let mut err = NvimError::new();
+    unsafe { nvim_set_vvar(name.non_owning(), value.non_owning(), &mut err) };
+    err.into_err_or_else(|| ())
+}
 
 // strwidth